--- conflicted
+++ resolved
@@ -142,7 +142,14 @@
     env = dict(os.environ)
     env['NOCLIMB'] = '1'
     app_dir.run('python', 'waf', '--help', env=env)
-    app_dir.run('python', 'waf', 'configure', '-v')
+
+    # We should be able to use --foo_magic_option that is defined in 'foo'
+    app_dir.run('python', 'waf', 'configure', '-v', '--foo_magic_option=xyz')
+
+    # After configure, the help text should include the description of
+    # --foo_magic_option (defined in the 'foo' wscript)
+    r = app_dir.run('python', 'waf', '--help')
+    assert r.stdout.match('*Magic option for foo*')
 
     # The symlinks should be available to all dependencies
     assert os.path.exists(os.path.join(app_dir.path(), 'build_symlinks', 'foo'))
@@ -150,11 +157,11 @@
     assert os.path.exists(os.path.join(app_dir.path(), 'build_symlinks', 'bar'))
 
     app_dir.run('python', 'waf', 'build', '-v')
-    app_dir.run('python', 'waf', 'configure', '-v', '--fast-resolve')
+    app_dir.run('python', 'waf', 'configure', '-v', '--fast_resolve')
     app_dir.run('python', 'waf', 'build', '-v')
 
     # Lets remove the resolved dependencies
-    bundle_dir = app_dir.join('bundle_dependencies')
+    bundle_dir = app_dir.join('resolved_dependencies')
     bundle_dir.rmdir()
 
     # Test the --lock_versions options
@@ -168,10 +175,10 @@
 
     app_dir.run('python', 'waf', 'build', '-v')
 
-    bundle_dir = app_dir.join('bundle_dependencies')
-    assert bundle_dir.contains_dir('foo-1.3.3.7-*')
-    assert bundle_dir.contains_dir('baz-3.3.1-*')
-    assert bundle_dir.contains_dir('bar-someh4sh-*')
+    bundle_dir = app_dir.join('resolved_dependencies')
+    assert bundle_dir.contains_dir('foo','1.3.3.7-*')
+    assert bundle_dir.contains_dir('baz','3.3.1-*')
+    assert bundle_dir.contains_dir('bar','someh4sh-*')
 
     bundle_dir.rmdir()
 
@@ -188,16 +195,16 @@
     with open(lock_path, 'r') as lock_file:
         lock = json.load(lock_file)
 
-    bundle_dir = app_dir.join('bundle_dependencies')
+    bundle_dir = app_dir.join('resolved_dependencies')
     for name, data in lock['dependencies'].items():
-        assert bundle_dir.contains_dir("{}-{}-*".format(name, data['checkout']))
+        assert bundle_dir.contains_dir(name, "{}-*".format(data['checkout']))
 
     app_dir.rmfile('lock_resolve.json')
     bundle_dir.rmdir()
 
     # Test the --lock_paths options
     app_dir.run('python', 'waf', 'configure', '-v', '--lock_paths',
-        '--bundle-path', 'locked')
+        '--resolve_path', 'locked')
 
     assert app_dir.contains_dir('build_symlinks', 'foo')
     assert app_dir.contains_dir('build_symlinks', 'baz')
@@ -249,34 +256,7 @@
     with open(json_path, 'w') as json_file:
         json.dump(clone_path, json_file)
 
-<<<<<<< HEAD
     run_commands(app_dir=app_dir, git_dir=git_dir)
-=======
-    # Note that waf "climbs" directories to find a lock file in higher
-    # directories, and this test is executed within a subfolder of the
-    # project's main folder (that already has a lock file). To prevent this
-    # behavior, we need to invoke help with the NOCLIMB variable.
-    env = dict(os.environ)
-    env['NOCLIMB'] = '1'
-    app_dir.run('python', 'waf', '--help', env=env)
-    # We should be able to use --foo_magic_option that is defined in 'foo'
-    app_dir.run('python', 'waf', 'configure', '-v', '--foo_magic_option=xyz')
-
-    # After configure, the help text should include the description of
-    # --foo_magic_option (defined in the 'foo' wscript)
-    r = app_dir.run('python', 'waf', '--help')
-    assert r.returncode == 0
-    assert r.stdout.match('*Magic option for foo*')
-
-    # The symlinks should be available to all dependencies
-    assert os.path.exists(os.path.join(app_dir.path(), 'build_symlinks', 'foo'))
-    assert os.path.exists(os.path.join(app_dir.path(), 'build_symlinks', 'baz'))
-    assert os.path.exists(os.path.join(app_dir.path(), 'build_symlinks', 'bar'))
-
-    app_dir.run('python', 'waf', 'build', '-v')
-    app_dir.run('python', 'waf', 'configure', '-v', '--fast_resolve')
-    app_dir.run('python', 'waf', 'build', '-v')
->>>>>>> 1949fea5
 
 
 def test_add_dependency(test_directory):
@@ -309,34 +289,7 @@
     with open(json_path, 'w') as json_file:
         json.dump(clone_path, json_file)
 
-<<<<<<< HEAD
     run_commands(app_dir=app_dir, git_dir=git_dir)
-=======
-    # Note that waf "climbs" directories to find a lock file in higher
-    # directories, and this test is executed within a subfolder of the
-    # project's main folder (that already has a lock file). To prevent this
-    # behavior, we need to invoke help with the NOCLIMB variable.
-    env = dict(os.environ)
-    env['NOCLIMB'] = '1'
-    app_dir.run('python', 'waf', '--help', env=env)
-    # We should be able to use --foo_magic_option that is defined in 'foo'
-    app_dir.run('python', 'waf', 'configure', '-v', '--foo_magic_option=xyz')
-
-    # After configure, the help text should include the description of
-    # --foo_magic_option (defined in the 'foo' wscript)
-    r = app_dir.run('python', 'waf', '--help')
-    assert r.returncode == 0
-    assert r.stdout.match('*Magic option for foo*')
-
-    # The symlinks should be available to all dependencies
-    assert os.path.exists(os.path.join(app_dir.path(), 'build_symlinks', 'foo'))
-    assert os.path.exists(os.path.join(app_dir.path(), 'build_symlinks', 'baz'))
-    assert os.path.exists(os.path.join(app_dir.path(), 'build_symlinks', 'bar'))
-
-    app_dir.run('python', 'waf', 'build', '-v')
-    app_dir.run('python', 'waf', 'configure', '-v', '--fast_resolve')
-    app_dir.run('python', 'waf', 'build', '-v')
->>>>>>> 1949fea5
 
 
 def test_add_dependency_path(test_directory):
