#! /usr/bin/env python
# encoding: utf-8

APPNAME = 'test_add_dependency'
VERSION = '1.0.0'

import os
import shutil

import waflib
from waflib.extras.wurf.git import Git
from waflib.extras.wurf.error import Error

class CloneError(Error):
    """Basic """
    def __init__(self, repository):
        super(CloneError, self).__init__(
            "No mapping for repository {} found!".format(repository))


def resolve(ctx):


    # This mapping is use when performing a "fake" git clone.
    #
    # In the tests we will make "fake" git repositories available
    # under the 'git_dir' folder using the following mapping.
    # For the a given git URL the value in the dict below gives
    # the directory name in the 'git_dir'.
    libraries = {'github.com/acme-corp/foo.git': 'libfoo',
                 'gitlab.com/acme-corp/bar.git': 'libbar',
                 'gitlab.com/acme/baz.git': 'libbaz' }

    class FakeGitClone(Git):

        def __init__(self, git_binary, ctx, libraries):
            super(FakeGitClone, self).__init__(
                git_binary=git_binary, ctx=ctx)

            # This is the directory on the file system which contains the
            # test libraries. We use the url in the clone(...) function
            # to find the library needed

            self.git_dir = ctx.path.parent.find_node('git_dir')
            self.libraries = libraries

        def clone(self, repository, directory, cwd):

            dst_directory = os.path.join(cwd, directory)

            for lib_repository, lib_name in self.libraries.items():
                if repository.endswith(lib_repository):

<<<<<<< HEAD
                    lib_node = self.git_dir.find_node(lib_name)

                    if not lib_node:
                        raise CloneError(repository=repository)

=======
>>>>>>> b48a9be3
                    lib_directory = self.git_dir.find_node(lib_name).abspath()

                    shutil.copytree(src=lib_directory, dst=dst_directory)

                    assert os.path.isdir(dst_directory), "We should have a valid path here!"
                    return

            else:
                raise CloneError(repository=repository)

    def build_fake_git(registry):
        git_binary = registry.require('git_binary')
        ctx = registry.require('ctx')

        return FakeGitClone(git_binary=git_binary, ctx=ctx, libraries=libraries)


    # Get the registry and replace the git builder
    registry = ctx.registry
    registry.provide_function('git', build_fake_git, override=True)

    # Rebuild the dependency manager
    ctx.dependency_manager = registry.require('dependency_manager')

    ctx.add_dependency(
        name='foo',
        recurse=True,
        optional=False,
        resolver='git',
        method='checkout',
        checkout='1.3.3.7',
        sources=['github.com/acme-corp/foo.git'])

    ctx.add_dependency(
        name='baz',
        recurse=True,
        optional=False,
        resolver='git',
        method='semver',
        major=3,
        sources=['gitlab.com/acme/baz.git'])

def options(opt):

    opt.load('compiler_cxx')

def configure(conf):
    conf.load('compiler_cxx')


def build(bld):

    bld.program(features='cxx',
                source='main.cpp',
                target='app',
                use=['foo', 'baz'])<|MERGE_RESOLUTION|>--- conflicted
+++ resolved
@@ -51,14 +51,6 @@
             for lib_repository, lib_name in self.libraries.items():
                 if repository.endswith(lib_repository):
 
-<<<<<<< HEAD
-                    lib_node = self.git_dir.find_node(lib_name)
-
-                    if not lib_node:
-                        raise CloneError(repository=repository)
-
-=======
->>>>>>> b48a9be3
                     lib_directory = self.git_dir.find_node(lib_name).abspath()
 
                     shutil.copytree(src=lib_directory, dst=dst_directory)
