#!/usr/bin/env python
# encoding: utf-8

import shutilwhich

""" Integration testing of adding a dependency.

This test is a bit involved so lets try to explain what it does:

We are setting up the following dependency graph:

           +--------------+
           |     app      |
           +---+------+---+
               |      |
               |      |
      +--------+      +-------+
      |                       |
      v                       v
+-----+------+          +-----+-----+
|  libfoo    |          |  libbaz   |
+-----+------+          +-----+-----+
      |                       ^
      v                       |
+-----+------+                |
|  libbar    |----------------+
+------------+

The arrows indicate dependencies, so:

- 'app' depends on 'libfoo' and 'libbaz'
- 'libfoo' depends on 'libbar'
- 'libbar' depends on 'libbaz'

"""

def mkdir_app(directory):
    app_dir = directory.copy_dir(directory='test/test_add_dependency/app')
    app_dir.copy_file('build/waf')
    # Note: waf will call "git config --get remote.origin.url" in this folder,
    # so "git init" is required if the pytest temp folder is located within
    # the main waf folder
    app_dir.run('git', 'init')
    return app_dir

def mkdir_libfoo(directory):

    # Add foo dir
    foo_dir = directory.copy_dir(directory='test/test_add_dependency/libfoo')
    foo_dir.run('git', 'init')
    foo_dir.run('git', 'add', '.')

    # We cannot commit without setting a user + email, but that is not always
    # available. So we can set it just for the one commit command using this
    # approach: http://stackoverflow.com/a/22058263/1717320
    foo_dir.run('git', '-c', 'user.name=John', '-c',
                'user.email=doe@email.org', 'commit', '-m', 'oki')
    foo_dir.run('git', 'tag', '1.3.3.7')
    return foo_dir

def mkdir_libbar(directory):

    # Add bar dir
    bar_dir = directory.copy_dir(directory='test/test_add_dependency/libbar')
    bar_dir.run('git', 'init')
    bar_dir.run('git', 'add', '.')
    bar_dir.run('git', '-c', 'user.name=John', '-c',
                'user.email=doe@email.org', 'commit', '-m', 'oki')
    bar_dir.run('git', 'tag', 'someh4sh')
    return bar_dir

def mkdir_libbaz(directory):

    # Add baz dir
    baz_dir = directory.copy_dir(directory='test/test_add_dependency/libbaz')
    baz_dir.run('git', 'init')
    baz_dir.run('git', 'add', '.')
    baz_dir.run('git', '-c', 'user.name=John', '-c',
                'user.email=doe@email.org', 'commit', '-m', 'oki')
    baz_dir.run('git', 'tag', '3.1.2')

    return baz_dir


    
# @todo re-enable tests in this file
    
def test_add_dependency(test_directory):

    app_dir = mkdir_app(directory=test_directory)

    # Make a directory where we place the libraries that we would have cloned
    # if we had use the full waf resolve functionality.
    #
    # To avoid relying on network connectivity we simply place the
    # libraries there and then fake the git clone step.
    git_dir = test_directory.mkdir(directory='git_dir')

    foo_dir = mkdir_libfoo(directory=git_dir)
    bar_dir = mkdir_libbar(directory=git_dir)
    baz_dir = mkdir_libbaz(directory=git_dir)

    # All setup - lets run some tests
    #app_dir.run('python', 'waf', '--help')
    app_dir.run('python', 'waf', 'configure', '-v')
    app_dir.run('python', 'waf', 'build', '-v')

<<<<<<< HEAD
def _test_add_dependency_path(test_directory):

=======
def test_add_dependency_path(test_directory):
    
>>>>>>> dc2a444b
    app_dir = mkdir_app(directory=test_directory)

    git_dir = test_directory.mkdir(directory='git_dir')

    foo_dir = mkdir_libfoo(directory=git_dir)
    bar_dir = mkdir_libbar(directory=git_dir)

    # Test --baz-path option, by not putting this in the git_dir we make
    # sure that our fake git clone step in the wscript cannot find it.
    # Therefore the test will fail if for some reason try to clone it..
    path_test = test_directory.mkdir(directory='path_test')
    baz_dir = mkdir_libbaz(directory=path_test)

    app_dir.run('python', 'waf', 'configure', '--baz-path={}'.format(
        baz_dir.path()))
    # TODO: Fix the passive resolve step to make this work
    #app_dir.run('python', 'waf', 'build', '-v')<|MERGE_RESOLUTION|>--- conflicted
+++ resolved
@@ -105,13 +105,8 @@
     app_dir.run('python', 'waf', 'configure', '-v')
     app_dir.run('python', 'waf', 'build', '-v')
 
-<<<<<<< HEAD
-def _test_add_dependency_path(test_directory):
+def test_add_dependency_path(test_directory):
 
-=======
-def test_add_dependency_path(test_directory):
-    
->>>>>>> dc2a444b
     app_dir = mkdir_app(directory=test_directory)
 
     git_dir = test_directory.mkdir(directory='git_dir')
