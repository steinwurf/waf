--- conflicted
+++ resolved
@@ -25,11 +25,7 @@
     repo_url = 'https://gitlab.com/steinwurf/links.git'
 
     resolver = GitCheckoutResolver(git=git, git_resolver=git_resolver,
-<<<<<<< HEAD
-        ctx=ctx, dependency=dependency, bundle_path=cwd, checkout=checkout)
-=======
-        ctx=ctx, name=name, checkout=checkout)
->>>>>>> 1949fea5
+        ctx=ctx, dependency=dependency, working_path=cwd, checkout=checkout)
 
     path = resolver.resolve()
 
