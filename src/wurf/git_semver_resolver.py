#! /usr/bin/env python
# encoding: utf-8

import os
import shutil
import hashlib

from .error import DependencyError

class GitSemverResolver(object):
    """
    Git Semver Resolver functionality. Checks out a specific semver version.

    Read more about Semantic Versioning here: semver.org
    """

    def __init__(self, git, git_resolver, ctx, semver_selector, 
        dependency, cwd):
        """ Construct an instance.

        :param git: A WurfGit instance
        :param url_resolver: A WurfGitResolver instance.
        :param ctx: A Waf Context instance.
        :param semver_selector: A SemverSelector instance.
        :param dependency: The dependency instance.
        :param cwd: Current working directory as a string. This is the place
            where we should create new folders etc.
        """
        self.git = git
        self.git_resolver = git_resolver
        self.ctx = ctx
        self.semver_selector = semver_selector
        self.dependency = dependency
        self.cwd = cwd
        
    def resolve(self):
        """ Fetches the dependency if necessary.
        :return: The path to the resolved dependency as a string.
        """

        path = self.git_resolver.resolve()

        assert os.path.isdir(path)

        tags = self.git.tags(cwd=path)
        tag = self.semver_selector.select_tag(
            major=self.dependency.major, tags=tags)

        if not tag:
            raise DependencyError(
<<<<<<< HEAD
                msg="No major tag found, candiates were {}".format(tags),
=======
                msg="No tag found for major version {}, candidates "
                    "were {}".format(self.dependency.major, tags),
>>>>>>> a098ac68
                dependency=self.dependency)

        # Use the path retuned to create a unique location for this checkout
        repo_hash = hashlib.sha1(path.encode('utf-8')).hexdigest()[:6]

        # The folder for storing different versions of this repository
        repo_name = tag + '-' + repo_hash
        repo_path = os.path.join(self.cwd, repo_name)

        self.ctx.to_log('wurf: GitSemverResolver name {} -> {}'.format(
            self.dependency.name, repo_path))

        # If the folder for the chosen tag does not exist,
        # then copy the master and checkout the tag
        if not os.path.isdir(repo_path):
            shutil.copytree(src=path, dst=repo_path, symlinks=True)
            self.git.checkout(branch=tag, cwd=repo_path)

        # If the project contains submodules, we also get those
        self.git.pull_submodules(cwd=repo_path)

        # Record the commmit id of the current working copy
        self.dependency.git_commit = self.git.current_commit(cwd=repo_path)
        self.dependency.git_tag = tag

        return repo_path

    def __repr__(self):
        """
        :return: Representation of this object as a string
        """
        return "%s(%r)" % (self.__class__.__name__, self.__dict__)<|MERGE_RESOLUTION|>--- conflicted
+++ resolved
@@ -14,7 +14,7 @@
     Read more about Semantic Versioning here: semver.org
     """
 
-    def __init__(self, git, git_resolver, ctx, semver_selector, 
+    def __init__(self, git, git_resolver, ctx, semver_selector,
         dependency, cwd):
         """ Construct an instance.
 
@@ -32,7 +32,7 @@
         self.semver_selector = semver_selector
         self.dependency = dependency
         self.cwd = cwd
-        
+
     def resolve(self):
         """ Fetches the dependency if necessary.
         :return: The path to the resolved dependency as a string.
@@ -48,12 +48,8 @@
 
         if not tag:
             raise DependencyError(
-<<<<<<< HEAD
-                msg="No major tag found, candiates were {}".format(tags),
-=======
                 msg="No tag found for major version {}, candidates "
                     "were {}".format(self.dependency.major, tags),
->>>>>>> a098ac68
                 dependency=self.dependency)
 
         # Use the path retuned to create a unique location for this checkout
