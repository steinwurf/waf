--- conflicted
+++ resolved
@@ -10,35 +10,23 @@
     Git Commit Resolver functionality. Checks out a specific commit.
     """
 
-<<<<<<< HEAD
-    def __init__(self, git, git_resolver, ctx, dependency, bundle_path,
+    def __init__(self, git, git_resolver, ctx, dependency, working_path,
         checkout):
-=======
-    def __init__(self, git, git_resolver, ctx, name, checkout):
->>>>>>> 1949fea5
         """ Construct an instance.
 
         :param git: A WurfGit instance
         :param url_resolver: A WurfGitResolver instance.
         :param ctx: A Waf Context instance.
-<<<<<<< HEAD
         :param dependency: Dependency instance.
-        :param bundle_path: Current working directory as a string. This is the place
+        :param working_path: Current working directory as a string. This is the place
             where we should create new folders etc.
-=======
-        :param name: Name of the dependency as a string
->>>>>>> 1949fea5
         :param checkout: The branch, tag, or sha1 as a string.
         """
         self.git = git
         self.git_resolver = git_resolver
         self.ctx = ctx
-<<<<<<< HEAD
         self.dependency = dependency
-        self.bundle_path = bundle_path
-=======
-        self.name = name
->>>>>>> 1949fea5
+        self.working_path = working_path
         self.checkout = checkout
 
     def resolve(self):
@@ -51,51 +39,38 @@
 
         assert os.path.isdir(path)
 
-        # If the requested checkout is the master, just return the path
-        if self.checkout == 'master':
-            return path
+        # @todo return path if checkout is the same
 
-<<<<<<< HEAD
+        # Use the path retuned to create a unique location for this checkout
+        repo_hash = hashlib.sha1(path.encode('utf-8')).hexdigest()[:6]
+
         # The folder for storing different versions of this repository
-        repo_name = self.dependency.name + '-' + self.checkout + '-' + repo_hash
-        repo_path = os.path.join(self.bundle_path, repo_name)
+        repo_name = self.checkout + '-' + repo_hash
+        repo_path = os.path.join(self.working_path, repo_name)
 
         self.ctx.to_log('wurf: GitCheckoutResolver name {} -> {}'.format(
             self.dependency.name, repo_path))
-=======
-        # Use the parent folder of the path retuned to store different
-        # versions of this repository
-        repo_folder = os.path.dirname(path)
-        checkout_path = os.path.join(repo_folder, self.checkout)
-
-        self.ctx.to_log('wurf: GitCheckoutResolver name {} -> {}'.format(
-            self.name, checkout_path))
->>>>>>> 1949fea5
 
         # If the folder for the chosen version does not exist,
-        # then copy the master and checkout that version
-        if not os.path.isdir(checkout_path):
-            shutil.copytree(src=path, dst=checkout_path, symlinks=True)
-            self.git.checkout(branch=self.checkout, cwd=checkout_path)
+        # then copy the current repo and checkout that version
+        if not os.path.isdir(repo_path):
+            shutil.copytree(src=path, dst=repo_path, symlinks=True)
+            self.git.checkout(branch=self.checkout, cwd=repo_path)
         else:
 
-            if not self.git.is_detached_head(cwd=checkout_path):
+            if not self.git.is_detached_head(cwd=repo_path):
                 # If the checkout is a tag or a commit (we will be in detached
                 # HEAD state), then we cannot pull. On the other hand,
                 # the pull operation should be executed to update a branch.
-                self.git.pull(cwd=checkout_path)
+                self.git.pull(cwd=repo_path)
 
         # If the project contains submodules, we also get those
-        self.git.pull_submodules(cwd=checkout_path)
+        self.git.pull_submodules(cwd=repo_path)
 
-<<<<<<< HEAD
         # Record the commmit id of the current working copy
         self.dependency.git_commit = self.git.current_commit(cwd=repo_path)
 
         return repo_path
-=======
-        return checkout_path
->>>>>>> 1949fea5
 
     def __repr__(self):
         """
