--- conflicted
+++ resolved
@@ -55,17 +55,11 @@
             self.dependency.name, repo_path))
 
         # If the folder for the chosen version does not exist,
-<<<<<<< HEAD
-        # then copy the current repo and checkout that version
+        # then copy the master and checkout that version
         if not os.path.isdir(repo_path):
-            shutil.copytree(src=path, dst=repo_path, symlinks=True)
-            self.git.checkout(branch=self.checkout, cwd=repo_path)
-=======
-        # then copy the master and checkout that version
-        if not os.path.isdir(checkout_path):
             try:
-                shutil.copytree(src=path, dst=checkout_path, symlinks=True)
-                self.git.checkout(branch=self.checkout, cwd=checkout_path)
+                shutil.copytree(src=path, dst=repo_path, symlinks=True)
+                self.git.checkout(branch=self.checkout, cwd=repo_path)
             except:
                 # The checkout_path must be removed if the checkout is not
                 # successful, as the folder would be considered a valid
@@ -78,10 +72,9 @@
                     else:
                         raise
 
-                shutil.rmtree(checkout_path, onerror=onerror)
+                shutil.rmtree(repo_path, onerror=onerror)
                 # The blank "raise" re-raises the last exception
                 raise
->>>>>>> a098ac68
         else:
 
             if not self.git.is_detached_head(cwd=repo_path):
