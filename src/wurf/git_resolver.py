--- conflicted
+++ resolved
@@ -9,34 +9,21 @@
     Base Git Resolver functionality. Clones/pulls a git repository.
     """
 
-<<<<<<< HEAD
-    def __init__(self, git, ctx, name, source, cwd):
-=======
-    def __init__(self, git, ctx, parent_folder, dependency, source):
->>>>>>> a098ac68
+    def __init__(self, git, ctx, dependency, source, cwd):
+
         """ Construct a new WurfGitResolver instance.
 
         :param git: A WurfGit instance
         :param url_resolver: A WurfGitUrlResolver instance.
         :param ctx: A Waf Context instance.
-<<<<<<< HEAD
-        :param name: The name of the dependency as a string
-=======
-        :param parent_folder: A ParentFolder instance.
         :param dependency: The dependency instance.
->>>>>>> a098ac68
         :param source: The URL of the dependency as a string
         :param cwd: Current working directory as a string. This is the place
             where we should create new folders etc.
         """
         self.git = git
         self.ctx = ctx
-<<<<<<< HEAD
-        self.name = name
-=======
-        self.parent_folder = parent_folder
         self.dependency = dependency
->>>>>>> a098ac68
         self.source = source
         self.cwd = cwd
 
@@ -50,7 +37,6 @@
         # Store the current source in the dependency object
         self.dependency.current_source = repo_url
 
-<<<<<<< HEAD
         # Use the first 6 characters of the SHA1 hash of the repository url
         # to uniquely identify the repository
         repo_hash = hashlib.sha1(repo_url.encode('utf-8')).hexdigest()[:6]
@@ -58,23 +44,6 @@
         # The folder for storing different versions of this repository
         repo_name = 'master-' + repo_hash
         repo_path = os.path.join(self.cwd, repo_name)
-=======
-        # The parent folder to store different versions of this repository
-        repo_folder = self.parent_folder.parent_folder(
-            self.dependency.name, repo_url)
-
-        # Make sure that the repo_folder exists
-        if not os.path.exists(repo_folder):
-            self.ctx.to_log("wurf: GitResolver new repository "
-                            "folder: {}".format(repo_folder))
-            os.makedirs(repo_folder)
-
-        # The master will be available in the 'master' subfolder
-        master_path = os.path.join(repo_folder, 'master')
-
-        self.ctx.to_log('wurf: GitResolver name {} -> {}'.format(
-            self.dependency.name, master_path))
->>>>>>> a098ac68
 
         # If the master folder does not exist, do a git clone first
         if not os.path.isdir(repo_path):
