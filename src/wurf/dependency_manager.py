--- conflicted
+++ resolved
@@ -1,7 +1,7 @@
 #! /usr/bin/env python
 # encoding: utf-8
 
-import traceback
+import os
 
 from .dependency import Dependency
 
@@ -55,145 +55,9 @@
 
         self.options.add_dependency(dependency)
 
-<<<<<<< HEAD
-        try:
-            path = self.__resolve_dependency(dependency)
-        except Exception as e:
-            self.ctx.fatal(
-                "Failed resolving dependency: {}\n{}\n\nERROR: {}\n\n{}".format(
-                    dependency.name, dependency, e, traceback.format_exc()))
-
-        if not path:
-            return
-
-        self.cache[dependency.name] = \
-            {'path': path, 'recurse': dependency.recurse}
-
-        if dependency.recurse:
-            self.ctx.recurse(path)
-
-    def __skip_dependency(self, dependency):
-        """ Checks if we should skip the dependency.
-
-        :param dependency: A WurfDependency instance.
-        :return: True if the dependency should be skipped, otherwise False.
-        """
-
-        if dependency.name in self.seen_dependencies:
-
-            seen_dependency = self.seen_dependencies[dependency.name]
-
-            if seen_dependency.sha1 != dependency.sha1:
-
-                self.ctx.fatal(
-                    "SHA1 mismatch adding dependency {} was {}".format(
-                    dependency, seen_dependency))
-
-            # This dependency is already in the seen_dependency  lets leave
-            return True
-
-        self.seen_dependencies[dependency.name] = dependency
-
-        return False
-
-    def __resolve_dependency(self, dependency):
-        """ Gets the path to the dependency.
-
-        :param dependency: A WurfDependency instance.
-        :return: Path to where the dependency is located on the file system
-            as a string. If the dependency is optional and no path was resolved
-            we return None.
-        """
-
-        self.ctx.start_msg('Resolve dependency {}'.format(dependency.name))
-
         resolver = self.registry.require('dependency_resolver',
             dependency=dependency)
 
-        try:
-
-            path = resolver.resolve()
-
-        except Exception as e:
-
-            self.ctx.to_log('Exception while fetching dependency: {}'.format(e))
-
-            if not dependency.optional:
-                self.ctx.end_msg('Failed', color='RED')
-                raise
-
-            # An optional dependency might be unavailable if the user
-            # does not have a license to access the repository, so we just
-            # print the status message and continue
-            self.ctx.end_msg('Unavailable', color='RED')
-
-        else:
-            if not os.path.isdir(path):
-                self.ctx.fatal("Failed resolving {}, resolver returned non-dir"
-                               " path {}".format(dependency, path))
-            
-            self.ctx.end_msg(path)
-
-        return path
-
-class HelpDependencyManager(object):
-
-    def __init__(self, registry, cache, ctx, options):
-        """ Construct an instance.
-
-        As the manager resolves dependencies it will store the results
-        in the dependency cache. The dependency cache contains information
-        about where on the file-system a dependency is stored and allows us to
-        recurse into dependencies when running other Waf commands (e.g. build,
-        etc).
-
-        The cache will have the following "layout":
-
-            cache = {'nameX': {'recurse': True, 'path': '/tmpX'},
-                     'nameY': {'recurse': False, 'path': '/tmpY'},
-                     'nameZ': {'recruse': True, 'path': '/tmpZ'}}
-
-        :param registry: A Registry instance.
-        :param cache: Dict where paths to dependencies should be stored.
-        :param ctx: A Waf Context instance.
-        :param options: Options instance for collecing / parsing options
-        """
-
-        self.registry = registry
-        self.cache = cache
-        self.ctx = ctx
-        self.options = options
-
-        # Dict where we will store the dependencies already added. For
-        # example two libraries may have an overlap in their
-        # dependencies, causing the same dependency to be added multiple
-        # times to the manager. So if we've already seen a dependency
-        # we simply skip it. We do not use the self.cache dict for this purpose
-        # since we want to store the full dependency information (for debugging
-        # purposes).
-        self.seen_dependencies = {}
-
-    def add_dependency(self, **kwargs):
-        """ Adds a dependency to the manager.
-
-        :param kwargs: Keyword arguments containing options for the dependency.
-        """
-
-        dependency = Dependency(**kwargs)
-
-        if self.__skip_dependency(dependency):
-            return
-
-        self.options.add_dependency(dependency)
-            
-        resolver = self.registry.require('dependency_resolver',
-            dependency=dependency)
-            
-=======
-        resolver = self.registry.require('dependency_resolver',
-            dependency=dependency)
-
->>>>>>> b48a9be3
         path = resolver.resolve()
 
         if not path:
