#! /usr/bin/env python
# encoding: utf-8

<<<<<<< HEAD
import traceback

from .dependency import Dependency
=======
import os

from .dependency import Dependency 
>>>>>>> dc2a444b

class DependencyManager(object):

    def __init__(self, registry, cache, ctx, options):
        """ Construct an instance.

        As the manager resolves dependencies it will store the results
        in the dependency cache. The dependency cache contains information
        about where on the file-system a dependency is stored and allows us to
        recurse into dependencies when running other Waf commands (e.g. build,
        etc).

        The cache will have the following "layout":

            cache = {'nameX': {'recurse': True, 'path': '/tmpX'},
                     'nameY': {'recurse': False, 'path': '/tmpY'},
                     'nameZ': {'recruse': True, 'path': '/tmpZ'}}

        :param registry: A Registry instance.
        :param cache: Dict where paths to dependencies should be stored.
        :param ctx: A Waf Context instance.
        :param options: Options instance for collecing / parsing options
        """

        self.registry = registry
        self.cache = cache
        self.ctx = ctx
        self.options = options

        # Dict where we will store the dependencies already added. For
        # example two libraries may have an overlap in their
        # dependencies, causing the same dependency to be added multiple
        # times to the manager. So if we've already seen a dependency
        # we simply skip it. We do not use the self.cache dict for this purpose
        # since we want to store the full dependency information (for debugging
        # purposes).
        self.seen_dependencies = {}

    def add_dependency(self, **kwargs):
        """ Adds a dependency to the manager.

        :param kwargs: Keyword arguments containing options for the dependency.
        """

        dependency = Dependency(**kwargs)

        if self.__skip_dependency(dependency):
            return

        self.options.add_dependency(dependency)

        try:
            path = self.__resolve_dependency(dependency)
        except Exception as e:
            self.ctx.fatal(
                "Failed resolving dependency: {}\n{}\n\nERROR: {}\n\n{}".format(
                    dependency.name, dependency, e, traceback.format_exc()))

        if not path:
            return

        self.cache[dependency.name] = \
            {'path': path, 'recurse': dependency.recurse}

        if dependency.recurse:
            self.ctx.recurse(path)

    def __skip_dependency(self, dependency):
        """ Checks if we should skip the dependency.

        :param dependency: A WurfDependency instance.
        :return: True if the dependency should be skipped, otherwise False.
        """

        if dependency.name in self.seen_dependencies:

            seen_dependency = self.seen_dependencies[dependency.name]

            if seen_dependency.sha1 != dependency.sha1:

                self.ctx.fatal(
                    "SHA1 mismatch adding dependency {} was {}".format(
                    dependency, seen_dependency))

            # This dependency is already in the seen_dependency  lets leave
            return True

        self.seen_dependencies[dependency.name] = dependency

        return False

    def __resolve_dependency(self, dependency):
        """ Gets the path to the dependency.

        :param dependency: A WurfDependency instance.
        :return: Path to where the dependency is located on the file system
            as a string. If the dependency is optional and no path was resolved
            we return None.
        """

        self.ctx.start_msg('Resolve dependency {}'.format(dependency.name))

        resolver = self.registry.require('dependency_resolver',
            dependency=dependency)

        try:

            path = resolver.resolve()

        except Exception as e:

            self.ctx.to_log('Exception while fetching dependency: {}'.format(e))

            if not dependency.optional:
                self.ctx.end_msg('Failed', color='RED')
                raise

            # An optional dependency might be unavailable if the user
            # does not have a license to access the repository, so we just
            # print the status message and continue
            self.ctx.end_msg('Unavailable', color='RED')

        else:
            if not os.path.isdir(path):
                self.ctx.fatal("Failed resolving {}, resolver returned non-dir"
                               " path {}".format(dependency, path))
            
            self.ctx.end_msg(path)

        return path

class HelpDependencyManager(object):

    def __init__(self, registry, cache, ctx, options):
        """ Construct an instance.

        As the manager resolves dependencies it will store the results
        in the dependency cache. The dependency cache contains information
        about where on the file-system a dependency is stored and allows us to
        recurse into dependencies when running other Waf commands (e.g. build,
        etc).

        The cache will have the following "layout":

            cache = {'nameX': {'recurse': True, 'path': '/tmpX'},
                     'nameY': {'recurse': False, 'path': '/tmpY'},
                     'nameZ': {'recruse': True, 'path': '/tmpZ'}}

        :param registry: A Registry instance.
        :param cache: Dict where paths to dependencies should be stored.
        :param ctx: A Waf Context instance.
        :param options: Options instance for collecing / parsing options
        """

        self.registry = registry
        self.cache = cache
        self.ctx = ctx
        self.options = options

        # Dict where we will store the dependencies already added. For
        # example two libraries may have an overlap in their
        # dependencies, causing the same dependency to be added multiple
        # times to the manager. So if we've already seen a dependency
        # we simply skip it. We do not use the self.cache dict for this purpose
        # since we want to store the full dependency information (for debugging
        # purposes).
        self.seen_dependencies = {}

    def add_dependency(self, **kwargs):
        """ Adds a dependency to the manager.

        :param kwargs: Keyword arguments containing options for the dependency.
        """

        dependency = Dependency(**kwargs)

        if self.__skip_dependency(dependency):
            return

        self.options.add_dependency(dependency)
            
        resolver = self.registry.require('dependency_resolver',
            dependency=dependency)
            
        path = resolver.resolve()

        if not path:
            return

        self.cache[dependency.name] = {'path': path, 'recurse': dependency.recurse}

        if dependency.recurse:
            self.ctx.recurse(path)

    def __skip_dependency(self, dependency):
        """ Checks if we should skip the dependency.

        :param dependency: A WurfDependency instance.
        :return: True if the dependency should be skipped, otherwise False.
        """

        if dependency.name in self.seen_dependencies:

            seen_dependency = self.seen_dependencies[dependency.name]

            if seen_dependency.sha1 != dependency.sha1:

                self.ctx.fatal(
                    "SHA1 mismatch adding dependency {} was {}".format(
                    dependency, seen_dependency))

            # This dependency is already in the seen_dependency  lets leave
            return True

        self.seen_dependencies[dependency.name] = dependency

        return False<|MERGE_RESOLUTION|>--- conflicted
+++ resolved
@@ -1,15 +1,9 @@
 #! /usr/bin/env python
 # encoding: utf-8
 
-<<<<<<< HEAD
 import traceback
 
 from .dependency import Dependency
-=======
-import os
-
-from .dependency import Dependency 
->>>>>>> dc2a444b
 
 class DependencyManager(object):
 
