--- conflicted
+++ resolved
@@ -32,12 +32,11 @@
 
         :return: Path to resolved dependency as a string
         """
-        last_exception = None
 
         for resolver in self.resolvers:
             try:
                 path = resolver.resolve()
-            except Exception as ex:
+            except Exception as e:
 
                 # Using exc_info will attache the current exception information
                 # to the log message (including traceback to where the
@@ -48,7 +47,6 @@
                 #
                 self.ctx.logger.debug("Source {} resolve failed:".format(
                     resolver), exc_info=True)
-                last_exception = ex
             else:
                 
                 # The resolver did not raise an error, we check if it actually
@@ -62,14 +60,6 @@
                                           " None)".format(resolver))
                     continue
 
-<<<<<<< HEAD
-                assert os.path.isdir(path)
-                return path
-
-        if last_exception:
-            raise last_exception
-=======
->>>>>>> dc2a444b
         else:
             # If we exhaused the resolver list we just return 
             return None