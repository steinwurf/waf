--- conflicted
+++ resolved
@@ -126,12 +126,7 @@
         """
         return self.srcnode == self.path
 
-<<<<<<< HEAD
-    def bundle_config_path(self):
-=======
-
     def resolve_config_path(self):
->>>>>>> 5be83706
         """Returns the bundle config path.
 
         The bundle config path will be used to store/load configuration for
