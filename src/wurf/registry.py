--- conflicted
+++ resolved
@@ -169,86 +169,6 @@
         return func
 
 
-<<<<<<< HEAD
-
-class Options(object):
-
-    def __init__(self, args, parser, default_bundle_path,
-        supported_git_protocols):
-
-        self.args = args
-        self.parser = parser
-
-        self.known_args = {}
-        self.unknown_args = []
-
-        # Using the %default placeholder:
-        #    http://stackoverflow.com/a/1254491/1717320
-        self.parser.add_argument('--bundle-path',
-            default=default_bundle_path,
-            dest='--bundle-path',
-            help='The folder where the bundled dependencies are downloaded.'
-                 '(default: %(default)s)')
-
-        self.parser.add_argument('--git-protocol',
-            dest='--git-protocol',
-            help='Use a specific git protocol to download dependencies.'
-                 'Supported protocols {}'.format(supported_git_protocols))
-
-        self.__parse()
-
-    def bundle_path(self):
-        return self.known_args['--bundle-path']
-
-    def git_protocol(self):
-        return self.known_args['--git-protocol']
-
-    def path(self, dependency):
-        return self.known_args['--%s-path' % dependency.name]
-
-    def use_checkout(self, dependency):
-        return self.known_args['--%s-use-checkout' % dependency.name]
-
-    def __parse(self):
-
-        known, unknown = self.parser.parse_known_args(args=self.args)
-
-        self.known_args = vars(known)
-        self.unknown_args = unknown
-
-    def __add_path(self, dependency):
-
-        option = '--%s-path' % dependency.name
-
-        self.parser.add_argument(option,
-            nargs='?',
-            dest=option,
-            help='Manually specify path for {}.'.format(
-                dependency.name))
-
-    def __add_use_checkout(self, dependency):
-
-        option = '--%s-use-checkout' % dependency.name
-
-        self.parser.add_argument(option,
-            nargs='?',
-            dest=option,
-            help='Manually specify Git checkout for {}.'.format(
-                dependency.name))
-
-    def add_dependency(self, dependency):
-
-        self.__add_path(dependency)
-
-        if dependency.resolver == 'git':
-
-            self.__add_use_checkout(dependency)
-
-        self.__parse()
-
-
-=======
->>>>>>> b48a9be3
 @Registry.cache
 @Registry.provide
 def git_url_parser(registry):
@@ -306,8 +226,6 @@
         default_bundle_path=default_bundle_path,
         supported_git_protocols=supported_git_protocols)
 
-<<<<<<< HEAD
-=======
 @Registry.cache
 @Registry.provide
 def mandatory_options(registry):
@@ -317,7 +235,6 @@
     options = registry.require('options')
 
     return MandatoryOptions(options=options)
->>>>>>> b48a9be3
 
 @Registry.cache
 @Registry.provide
@@ -533,14 +450,6 @@
     :param dependency: A WurfDependency instance.
     """
     ctx = registry.require('ctx')
-<<<<<<< HEAD
-    git_resolvers = registry.require('git_resolvers', dependency=dependency)
-    options = registry.require('options')
-
-    bundle_path = options.bundle_path()
-    checkout = options.use_checkout(dependency=dependency)
-=======
->>>>>>> b48a9be3
 
     mandatory_options = registry.require('mandatory_options')
     checkout = mandatory_options.use_checkout(dependency=dependency)
