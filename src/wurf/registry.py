#! /usr/bin/env python
# encoding: utf-8

import argparse
import os
import json
from collections import OrderedDict

from .git_resolver import GitResolver
from .path_resolver import PathResolver
from .context_msg_resolver import ContextMsgResolver
from .dependency_manager import DependencyManager
from .check_optional_resolver import CheckOptionalResolver
from .on_active_store_path_resolver import OnActiveStorePathResolver
from .on_passive_load_path_resolver import OnPassiveLoadPathResolver
from .try_resolver import TryResolver
from .list_resolver import ListResolver
from .git_checkout_resolver import GitCheckoutResolver
from .git_semver_resolver import GitSemverResolver
from .git_url_parser import GitUrlParser
from .git_url_rewriter import GitUrlRewriter
from .git import Git
from .options import Options
from .mandatory_options import MandatoryOptions
from .create_symlink_resolver import CreateSymlinkResolver
<<<<<<< HEAD
from .configuration import Configuration
from .store_lock_path_resolver import StoreLockPathResolver
from .load_lock_path_resolver import LoadLockPathResolver
from .store_lock_version_resolver import StoreLockVersionResolver
from .check_lock_cache_resolver import CheckLockCacheResolver
from .lock_cache import LockCache
=======
from .semver_selector import SemverSelector
from .tag_database import TagDatabase
from .existing_tag_resolver import ExistingTagResolver
from .parent_folder import ParentFolder
>>>>>>> 1949fea5

from .error import Error
from .error import DependencyError


class WurfProvideRegistryError(Error):
    """Generic exception for wurf"""
    def __init__(self, name):

        self.name = name

        super(WurfProvideRegistryError, self).__init__(
            "Fatal error {} already added to registry".format(self.name))


class Registry(object):

    # Dictionary containing the provider functions registered
    # using the @Registry.provide decorator
    providers = {}

    # Set which will track which provider functions that produce values
    # that should be cached. This is done using @Registry.cache decorator.
    cache_providers = set()

    def __init__(self, use_providers=True, use_cache_providers=True):
        """
        :param use_providers: True if the class providers should be added. False
            will create a new Registry instance without any added providers.
        """

        # Dictionary which will contain the feature as a key and a
        # provider function as value
        self.registry = {}

        # Dictionary which contains cached values produced for the different
        # providers. The layout of the dictionary will be:
        # { 'provider1': { argument_hash1: value1
        #                  arguemnt_hash2, value2},
        #   'provider2': { argument_hash1: value1 },
        #   ....
        # }
        #
        # Where the provider name is the key to a dictionary where cached values
        # are stored. The nested dict uses a hash of the arguments passed to
        # require(...) to find the right cached response.
        self.cache = {}

        # Set which contains the name of features that should be cached
        if use_cache_providers:
            for s in Registry.cache_providers:
                self.cache_provider(s)

        if use_providers:
            for k,v in Registry.providers.items():
                self.provide_function(k,v)

    def cache_provider(self, provider_name):
        assert provider_name not in self.cache
        self.cache[provider_name] = {}

    def purge_cache(self):
        for provider_name in self.cache:
            self.cache[provider_name] = {}

    def provide_function(self, provider_name, provider_function, override=False):
        """
        :param provider_name: The name of the provider as a string
        :param provider_function: Function to call which will provide the value
        :param cache: Determines whether calls to the provider should be cached.
            If arguments are passed to the provider in the require(...)
            function, they must be hashable.
        :param override: Determines whether the provider should override/replace
            an existing provider. If True we will override an existing provider
            with the same name.
        """

        if not override and provider_name in self.registry:
            raise WurfProvideRegistryError(provider_name)

        def call(**kwargs):
            return provider_function(registry=self, **kwargs)

        self.registry[provider_name] = call

        if provider_name in self.cache:
            # Clean the cache
            self.cache[provider_name] = {}


    def provide_value(self, provider_name, value):
        """
        :param provider_name: The name of the provider as a string
        :param value: The value with should be returned on require(...)
        """

        # @todo add override parameter / check

        def call(): return value
        self.registry[provider_name] = call


    def require(self, provider_name, **kwargs):
        """
        :param provider_name: The name of the provider as a string
        :param kwargs: Keyword arguments that should be passed to the provider
            function.
        """

        if provider_name in self.cache:
            # Did we already cache?
            key = frozenset(kwargs.items())

            try:
                return self.cache[provider_name][key]
            except KeyError:
                call = self.registry[provider_name]
                result = call(**kwargs)
                self.cache[provider_name][key] = result
                return result
        else:
            call = self.registry[provider_name]
            result = call(**kwargs)
            return result

    def __contains__(self, provider_name):
        """
        :param provider_name: The name of the provider as a string
        :return: True if the provider is in the registry
        """
        return provider_name in self.registry

    @staticmethod
    def cache(func):
        Registry.cache_providers.add(func.__name__)

        return func

    @staticmethod
    def provide(func):

        if func.__name__ in Registry.providers:
            raise WurfProvideRegistryError(func.__name__)
        Registry.providers[func.__name__] = func

        return func


@Registry.cache
@Registry.provide
def resolve_path(registry):
    mandatory_options = registry.require('mandatory_options')
    resolve_path = mandatory_options.resolve_path()
    resolve_path = os.path.abspath(os.path.expanduser(resolve_path))

    waf_utils = registry.require('waf_utils')
    waf_utils.check_dir(resolve_path)

    return resolve_path


@Registry.cache
@Registry.provide
def symlinks_path(registry):
    mandatory_options = registry.require('mandatory_options')
    symlinks_path = mandatory_options.symlinks_path()
    symlinks_path = os.path.abspath(os.path.expanduser(symlinks_path))

    waf_utils = registry.require('waf_utils')
    waf_utils.check_dir(symlinks_path)

    return symlinks_path


@Registry.cache
@Registry.provide
def parent_folder(registry):
    resolve_path = registry.require('resolve_path')

    return ParentFolder(resolve_path=resolve_path)


@Registry.cache
@Registry.provide
def git_url_parser(registry):
    """ Parser for Git URLs. """

    return GitUrlParser()


@Registry.cache
@Registry.provide
def git_url_rewriter(registry):
    """ Rewriter for Git URLs.

    Supports various transformations such as changing/adding the git
    protocol.
    """
    parser = registry.require('git_url_parser')
    git_protocol = registry.require('git_protocol')

    return GitUrlRewriter(parser=parser, rewrite_protocol=git_protocol)


@Registry.cache
@Registry.provide
def parser(registry):
    return argparse.ArgumentParser(description='Resolve Options',
        # add_help=False will remove the default handling of --help and -h
        # https://docs.python.org/3/library/argparse.html#add-help
        #
        # This will be handled by waf's default options context.
        add_help=False,
        # Remove printing usage help, like:
        #    usage: waf [--bundle-path]
        # When printing help, this seems to be an undocumented feature of
        # argparse: http://stackoverflow.com/a/14591302/1717320
        usage=argparse.SUPPRESS)


@Registry.cache
@Registry.provide
def dependency_cache(registry):
    return OrderedDict()


@Registry.cache
@Registry.provide
def lock_cache(registry):

    configuration = registry.require('configuration')

    if configuration.resolver_chain() == Configuration.RESOLVE_AND_LOCK:
        options = registry.require('options')
        return LockCache.create_empty(options=options)
    elif configuration.resolver_chain() == Configuration.RESOLVE_FROM_LOCK:
        project_path = registry.require('project_path')
        lock_path = os.path.join(project_path, Configuration.LOCK_FILE)
        return LockCache.create_from_file(lock_path=lock_path)
    else:
        raise Error("Lock cache not available for {} chain".format(
            configuration.resolver_chain()))

@Registry.cache
@Registry.provide
def options(registry):
    """ Return the Options provider.

    """
    parser = registry.require('parser')
    args = registry.require('args')
    default_resolve_path = registry.require('default_resolve_path')
    default_symlinks_path = registry.require('default_symlinks_path')

    # We support the protocols we know how to rewrite
    supported_git_protocols = GitUrlRewriter.git_protocols.keys()

    return Options(args=args, parser=parser,
        default_resolve_path=default_resolve_path,
        default_symlinks_path=default_symlinks_path,
        supported_git_protocols=supported_git_protocols)


@Registry.cache
@Registry.provide
def mandatory_options(registry):
    """ Return the Options provider. """
    options = registry.require('options')

    return MandatoryOptions(options=options)


@Registry.cache
@Registry.provide
def semver_selector(registry):
    """ Return the SemverSelector provider. """
    semver = registry.require('semver')

    return SemverSelector(semver=semver)


@Registry.cache
@Registry.provide
def tag_database(registry):
    """ Return the TagDatabase provider. """
    ctx = registry.require('ctx')
    return TagDatabase(ctx=ctx)


@Registry.cache
@Registry.provide
def project_git_protocol(registry):
    """ Return the Git protocol used by the parent project.

    If parent project not under git version control return None.
    """
    git = registry.require('git')
    ctx = registry.require('ctx')
    parser = registry.require('git_url_parser')

    try:
        parent_url = git.remote_origin_url(cwd=os.getcwd())

    except Exception as e:
        ctx.to_log(
            'Exception when executing git.remote_origin_url: {}'.format(e))
        return None

    else:
        url = parser.parse(parent_url)
        return url.protocol


@Registry.cache
@Registry.provide
def git(registry):
    """ The Git object, which is used to run git commands.

    :param registry: A Registry instance.
    """
    git_binary = registry.require('git_binary')
    ctx = registry.require('ctx')

    return Git(git_binary=git_binary, ctx=ctx)


@Registry.cache
@Registry.provide
def git_protocol(registry):
    """ Return the Git protocol to use. """

    options = registry.require('options')

    # Check if the user specified a git protocol to use:
    protocol = options.git_protocol()

    # Check what the parent project uses
    if not protocol:
        protocol = registry.require('project_git_protocol')

    # Finally just use https
    if not protocol:
        protocol = 'https://'

    return protocol


@Registry.provide
def user_path_resolver(registry, dependency):

    mandatory_options = registry.require('mandatory_options')
    path = mandatory_options.path(dependency=dependency)

    ctx = registry.require('ctx')

    # Set the resolver method on the dependency
    dependency.resolver_action = 'user path'

    resolver = PathResolver(dependency=dependency, path=path)

    return resolver


@Registry.cache
@Registry.provide
def git_sources(registry, dependency):
    """ Takes the dependency sources and re-writes the with the desired
    git protocol.

    If needed this is also the place where "addition" sources could be added.
    E.g. one could add additional mirrors or alternative protocols to try.

    :param registry: A Registry instance.
    :param dependency: A WurfDependency instance.
    """
    rewriter = registry.require('git_url_rewriter')

    sources = [rewriter.rewrite_url(s) for s in dependency.sources]

    return sources


@Registry.provide
def git_resolvers(registry, dependency):
    """ Builds a list of WurfGitResolver instances, one for each source.

    :param registry: A Registry instance.
    :param dependency: A WurfDependency instance.
    """

    git = registry.require('git')
    ctx = registry.require('ctx')
    options = registry.require('options')
    parent_folder = registry.require('parent_folder')

    name = dependency.name
    sources = registry.require('git_sources', dependency=dependency)

    def wrap(source):
        return GitResolver(git=git, ctx=ctx, parent_folder=parent_folder,
                           name=name, source=source)

    resolvers = [wrap(source) for source in sources]
    return resolvers


@Registry.provide
def git_checkout_list_resolver(registry, dependency, checkout):
    """ Builds a WurfGitCheckoutResolver instance.

    :param registry: A Registry instance.
    :param dependency: A Dependency instance.
    :param checkout: The checkout to use.
    """

    git = registry.require('git')
    ctx = registry.require('ctx')
    options = registry.require('options')

    git_resolvers = registry.require('git_resolvers', dependency=dependency)

    name = dependency.name

    def wrap(resolver):

        resolver = GitCheckoutResolver(git=git, git_resolver=resolver, ctx=ctx,
<<<<<<< HEAD
            dependency=dependency, bundle_path=bundle_path, checkout=checkout)
=======
            name=name, checkout=checkout)
>>>>>>> 1949fea5

        resolver = TryResolver(resolver=resolver, ctx=ctx)
        return resolver

    resolvers = [wrap(git_resolver) for git_resolver in git_resolvers]

    resolver = ListResolver(resolvers=resolvers)

    return resolver


@Registry.provide
def resolve_git_checkout(registry, dependency):
    """ Builds a WurfGitCheckoutResolver instance.

    :param registry: A Registry instance.
    :param dependency: A Dependency instance.
    :param checkout: The checkout to use. If None we use the checkout
        specified in the Dependency.
    """
    ctx = registry.require('ctx')

    # Set the resolver method on the dependency
    dependency.resolver_action = 'git checkout'

    resolver = registry.require('git_checkout_list_resolver',
        dependency=dependency, checkout=dependency.checkout)

    resolver = CheckOptionalResolver(resolver=resolver, dependency=dependency)

    return resolver


@Registry.provide
def resolve_git_semver(registry, dependency):
    """ Builds a GitSemverResolver instance.

    :param registry: A Registry instance.
    :param dependency: A WurfDependency instance.
    """

    git = registry.require('git')
    semver_selector = registry.require('semver_selector')
    ctx = registry.require('ctx')
    git_resolvers = registry.require('git_resolvers', dependency=dependency)
    options = registry.require('options')

<<<<<<< HEAD
    bundle_path = registry.require('bundle_path')
=======
    name = dependency.name
    major = dependency.major
>>>>>>> 1949fea5

    # Set the resolver method on the dependency
    dependency.resolver_action = 'git semver'

    def wrap(resolver):
        resolver = GitSemverResolver(git=git, git_resolver=resolver, ctx=ctx,
<<<<<<< HEAD
            semver=semver, bundle_path=bundle_path, dependency=dependency)
=======
            semver_selector=semver_selector, name=name, major=major)
>>>>>>> 1949fea5

        resolver = TryResolver(resolver=resolver, ctx=ctx)
        return resolver

    resolvers = [wrap(git_resolver) for git_resolver in git_resolvers]

    resolver = ListResolver(resolvers=resolvers)
    resolver = CheckOptionalResolver(resolver=resolver, dependency=dependency)

    return resolver


@Registry.cache
@Registry.provide
def resolve_git_user_checkout(registry, dependency):
    """ Builds resolver that uses a user specified checkout.

    :param registry: A Registry instance.
    :param dependency: A Dependency instance.
    """
    ctx = registry.require('ctx')

    mandatory_options = registry.require('mandatory_options')
    checkout = mandatory_options.checkout(dependency=dependency)

    # Set the resolver method on the dependency
    dependency.resolver_action = 'git user checkout'

    # When the user specified the checkout one must succeed:
    resolver = registry.require('git_checkout_list_resolver',
        dependency=dependency, checkout=checkout)

    resolver = MandatoryResolver(resolver=resolver,
        msg="User checkout of {} failed.".format(checkout),
        dependency=dependency)

    return resolver


@Registry.provide
def resolve_git(registry, dependency):
    """ Builds git resolvers

    :param registry: A Registry instance.
    :param dependency: A WurfDependency instance.
    """
    ctx = registry.require('ctx')
    options = registry.require('options')
    checkout = options.checkout(dependency=dependency)

    # If the user specified a checkout we should use that
    if checkout:
        return registry.require('resolve_git_user_checkout',
            dependency=dependency)

    method_key = "resolve_git_{}".format(dependency.method)
    git_resolver = registry.require(method_key, dependency=dependency)

    if options.fast_resolve():

        # Set the resolver action on the dependency
        dependency.resolver_action = 'fast/'+dependency.resolver_action

        resolve_config_path = registry.require('resolve_config_path')

        fast_resolver = OnPassiveLoadPathResolver(dependency=dependency,
            resolve_config_path=resolve_config_path)

        fast_resolver = TryResolver(resolver=fast_resolver, ctx=ctx)

        return ListResolver(resolvers=[fast_resolver, git_resolver])

    elif dependency.method == 'semver':

        sources = registry.require('git_sources', dependency=dependency)
        semver_selector = registry.require('semver_selector')
        tag_database = registry.require('tag_database')
        parent_folder = registry.require('parent_folder')

        existing_tag_resolver = ExistingTagResolver(ctx=ctx,
            dependency=dependency, semver_selector=semver_selector,
            tag_database=tag_database, parent_folder=parent_folder,
            sources=sources)

        return ListResolver(resolvers=[existing_tag_resolver, git_resolver])

    else:

        return git_resolver


@Registry.cache
@Registry.provide
def resolve_from_lock_git(registry, dependency):
    """ Builds resolver that uses a specific checkout provided by the lock file.

    :param registry: A Registry instance.
    :param dependency: A Dependency instance.
    """

    lock_cache = registry.require('lock_cache')
    checkout = lock_cache.checkout(dependency=dependency)

    if dependency.method == 'semver':
        dependency.rewrite(attribute='method', value='checkout',
            reason="Using lock file.")
        dependency.rewrite(attribute='checkout', value=checkout,
            reason="Using lock file.")
        dependency.rewrite(attribute='major', value=None,
            reason="Using lock file.")

    elif dependency.method == 'checkout':
        dependency.rewrite(attribute='checkout', value=checkout,
            reason="Using lock file.")

    else:
        raise Error("Unknown git dependency method {}".format(
            dependency.method))

    resolver = registry.require('resolve_chain',
        dependency=dependency)

    resolver = CheckLockCacheResolver(resolver=resolver, lock_cache=lock_cache,
        dependency=dependency)

    return resolver


@Registry.provide
def resolve_from_lock_path(registry, dependency):

    lock_cache = registry.require('lock_cache')

    dependency.rewrite(attribute='resolver', value='lock_path',
        reason="Using lock file.")

    resolver = registry.require('resolve_chain',
        dependency=dependency)

    resolver = CheckLockCacheResolver(resolver=resolver,
        lock_cache=lock_cache, dependency=dependency)

    return resolver


@Registry.provide
def resolve_lock_path(registry, dependency):

    lock_cache = registry.require('lock_cache')
    path = lock_cache.path(dependency=dependency)

    # Set the resolver method on the dependency
    dependency.resolver_action = 'lock path'

    return PathResolver(dependency=dependency, path=path)


@Registry.provide
def help_chain(registry, dependency):

    ctx = registry.require('ctx')
    resolve_config_path = registry.require('resolve_config_path')

    # Set the resolver action on the dependency
    dependency.resolver_chain = 'Load'
    dependency.resolver_action = 'help'

    resolver = OnPassiveLoadPathResolver(dependency=dependency,
        resolve_config_path=resolve_config_path)

    resolver = TryResolver(resolver=resolver, ctx=ctx)

    return resolver


@Registry.provide
def load_chain(registry, dependency):

    ctx = registry.require('ctx')
    resolve_config_path = registry.require('resolve_config_path')

    # Set the resolver action on the dependency
    dependency.resolver_chain = 'Load'

    resolver = OnPassiveLoadPathResolver(dependency=dependency,
        resolve_config_path=resolve_config_path)

    resolver = TryResolver(resolver=resolver, ctx=ctx)

    resolver = CheckOptionalResolver(resolver=resolver,
        dependency=dependency)

    return resolver


@Registry.provide
def resolve_chain(registry, dependency):

    ctx = registry.require('ctx')
    options = registry.require('options')
    resolve_config_path = registry.require('resolve_config_path')
    symlinks_path = registry.require('symlinks_path')
    configuration = registry.require('configuration')
    project_path = registry.require('project_path')

    # Set the resolver action on the dependency
    dependency.resolver_chain = 'Resolve'

    if options.path(dependency=dependency):
        resolver = registry.require('user_path_resolver', dependency=dependency)
    else:
        resolver_key = "resolve_{}".format(dependency.resolver)
        resolver = registry.require(resolver_key, dependency=dependency)

    resolver = CreateSymlinkResolver(
        resolver=resolver, dependency=dependency, symlinks_path=symlinks_path,
        ctx=ctx)

    resolver = OnActiveStorePathResolver(
        resolver=resolver, dependency=dependency,
        resolve_config_path=resolve_config_path)

    return resolver


@Registry.provide
def resolve_and_lock_chain(registry, dependency):

    resolver = registry.require('resolve_chain',
        dependency=dependency)

    project_path = registry.require('project_path')
    lock_cache = registry.require('lock_cache')
    lock_type = lock_cache.type()

    if lock_type == 'versions':
        return StoreLockVersionResolver(resolver=resolver,
            lock_cache=lock_cache, dependency=dependency)

    elif lock_type == 'paths':
        return StoreLockPathResolver(resolver=resolver,
            lock_cache=lock_cache, project_path=project_path,
            dependency=dependency)

    else:
        raise Error("Unknown lock type {}".format(lock_type))


@Registry.provide
def resolve_from_lock_chain(registry, dependency):

    lock_cache = registry.require('lock_cache')
    lock_type = lock_cache.type()

    if lock_type == 'versions':
        resolver_key = "resolve_from_lock_{}".format(
            dependency.resolver)
        resolver = registry.require(resolver_key, dependency=dependency)

    elif lock_type == 'paths':
        resolver = registry.require('resolve_from_lock_path',
            dependency=dependency)

    else:
        raise Error("Unknown lock type {}".format(lock_type))

    return resolver


@Registry.provide
def dependency_resolver(registry, dependency):
    """ Builds a WurfSourceResolver instance."""

    ctx = registry.require('ctx')

    # This is where we "wire" together the resolvers. Which actually do the
    # work of via some method obtaining a path to a dependency.
    #
    configuration = registry.require('configuration')
    resolver_key = "{}_chain".format(configuration.resolver_chain())

    resolver = registry.require(resolver_key, dependency=dependency)

    return ContextMsgResolver(resolver=resolver, ctx=ctx,
        dependency=dependency)


@Registry.provide
def configuration(registry):
    options = registry.require('options')
    args = registry.require('args')
    project_path = registry.require('project_path')

    return Configuration(options=options, args=args, project_path=project_path)


@Registry.provide
def dependency_manager(registry):

    # Clean the cache such that we get "fresh" objects
    registry.purge_cache()

    ctx = registry.require('ctx')
    dependency_cache = registry.require('dependency_cache')
    options = registry.require('options')

    return DependencyManager(registry=registry,
        dependency_cache=dependency_cache, ctx=ctx, options=options)


<<<<<<< HEAD
@Registry.provide
def resolve_lock_action(registry):

    lock_cache = registry.require('lock_cache')
    project_path = registry.require('project_path')

    def action():

        lock_path = os.path.join(project_path, Configuration.LOCK_FILE)
        lock_cache.write_to_file(lock_path)

    return action


@Registry.provide
def post_resolver_actions(registry):

    configuration = registry.require('configuration')

    actions = []

    if configuration.resolver_chain() == Configuration.RESOLVE_AND_LOCK:
        actions.append(registry.require('resolve_lock_action'))

    return actions


def build_registry(ctx, git_binary, default_bundle_path, bundle_config_path,
                   default_symlinks_path, semver,
                   waf_utils, args, project_path):
=======
def build_registry(ctx, git_binary, default_resolve_path, resolve_config_path,
                   default_symlinks_path, resolver_configuration, semver,
                   waf_utils, args):
>>>>>>> 1949fea5
    """ Builds a registry.

    :param ctx: A Waf Context instance.
    :param git_binary: A string containing the path to a git executable.
    :param default_resolve_path: A string containing the path where the
        dependencies should be downloaded per default.
    :param resolve_config_path: A string containing the path to where the
        dependencies config json files should be / is stored.
    :param default_symlinks_path: A string containing the path where the
        dependency symlinks should be created per default.
    :param semver: The semver module
    :param waf_utils: The waflib.Utils module
    :param args: Argument strings as a list, typically this will come
        from sys.argv
    :param project_path: The path to the project as a string

    :returns:
        A new Registery instance.
    """
    registry = Registry()

    registry.provide_value('ctx', ctx)
    registry.provide_value('git_binary', git_binary)
    registry.provide_value('default_resolve_path', default_resolve_path)
    registry.provide_value('resolve_config_path', resolve_config_path)
    registry.provide_value('default_symlinks_path', default_symlinks_path)
    registry.provide_value('semver', semver)
    registry.provide_value('waf_utils', waf_utils)
    registry.provide_value('args', args)
    registry.provide_value('project_path', project_path)

    return registry<|MERGE_RESOLUTION|>--- conflicted
+++ resolved
@@ -23,19 +23,16 @@
 from .options import Options
 from .mandatory_options import MandatoryOptions
 from .create_symlink_resolver import CreateSymlinkResolver
-<<<<<<< HEAD
 from .configuration import Configuration
 from .store_lock_path_resolver import StoreLockPathResolver
 from .load_lock_path_resolver import LoadLockPathResolver
 from .store_lock_version_resolver import StoreLockVersionResolver
 from .check_lock_cache_resolver import CheckLockCacheResolver
 from .lock_cache import LockCache
-=======
 from .semver_selector import SemverSelector
 from .tag_database import TagDatabase
 from .existing_tag_resolver import ExistingTagResolver
 from .parent_folder import ParentFolder
->>>>>>> 1949fea5
 
 from .error import Error
 from .error import DependencyError
@@ -199,6 +196,18 @@
 
 @Registry.cache
 @Registry.provide
+def dependency_path(registry, dependency):
+    resolve_path = registry.require('resolve_path')
+
+    dependency_path = os.path.join(resolve_path, dependency.name)
+    waf_utils = registry.require('waf_utils')
+    waf_utils.check_dir(dependency_path)
+
+    return dependency_path
+
+
+@Registry.cache
+@Registry.provide
 def symlinks_path(registry):
     mandatory_options = registry.require('mandatory_options')
     symlinks_path = mandatory_options.symlinks_path()
@@ -250,7 +259,7 @@
         # This will be handled by waf's default options context.
         add_help=False,
         # Remove printing usage help, like:
-        #    usage: waf [--bundle-path]
+        #    usage: waf [--some-option]
         # When printing help, this seems to be an undocumented feature of
         # argparse: http://stackoverflow.com/a/14591302/1717320
         usage=argparse.SUPPRESS)
@@ -429,13 +438,13 @@
     git = registry.require('git')
     ctx = registry.require('ctx')
     options = registry.require('options')
-    parent_folder = registry.require('parent_folder')
+    dependency_path = registry.require('dependency_path', dependency=dependency)
 
     name = dependency.name
     sources = registry.require('git_sources', dependency=dependency)
 
     def wrap(source):
-        return GitResolver(git=git, ctx=ctx, parent_folder=parent_folder,
+        return GitResolver(git=git, ctx=ctx, working_path=dependency_path,
                            name=name, source=source)
 
     resolvers = [wrap(source) for source in sources]
@@ -454,19 +463,15 @@
     git = registry.require('git')
     ctx = registry.require('ctx')
     options = registry.require('options')
+    dependency_path = registry.require('dependency_path', dependency=dependency)
 
     git_resolvers = registry.require('git_resolvers', dependency=dependency)
 
-    name = dependency.name
-
     def wrap(resolver):
 
         resolver = GitCheckoutResolver(git=git, git_resolver=resolver, ctx=ctx,
-<<<<<<< HEAD
-            dependency=dependency, bundle_path=bundle_path, checkout=checkout)
-=======
-            name=name, checkout=checkout)
->>>>>>> 1949fea5
+            dependency=dependency, working_path=dependency_path,
+            checkout=checkout)
 
         resolver = TryResolver(resolver=resolver, ctx=ctx)
         return resolver
@@ -513,24 +518,15 @@
     ctx = registry.require('ctx')
     git_resolvers = registry.require('git_resolvers', dependency=dependency)
     options = registry.require('options')
-
-<<<<<<< HEAD
-    bundle_path = registry.require('bundle_path')
-=======
-    name = dependency.name
-    major = dependency.major
->>>>>>> 1949fea5
+    dependency_path = registry.require('dependency_path', dependency=dependency)
 
     # Set the resolver method on the dependency
     dependency.resolver_action = 'git semver'
 
     def wrap(resolver):
         resolver = GitSemverResolver(git=git, git_resolver=resolver, ctx=ctx,
-<<<<<<< HEAD
-            semver=semver, bundle_path=bundle_path, dependency=dependency)
-=======
-            semver_selector=semver_selector, name=name, major=major)
->>>>>>> 1949fea5
+            semver_selector=semver_selector, working_path=dependency_path,
+            dependency=dependency)
 
         resolver = TryResolver(resolver=resolver, ctx=ctx)
         return resolver
@@ -841,7 +837,6 @@
         dependency_cache=dependency_cache, ctx=ctx, options=options)
 
 
-<<<<<<< HEAD
 @Registry.provide
 def resolve_lock_action(registry):
 
@@ -869,14 +864,9 @@
     return actions
 
 
-def build_registry(ctx, git_binary, default_bundle_path, bundle_config_path,
+def build_registry(ctx, git_binary, default_resolve_path, resolve_config_path,
                    default_symlinks_path, semver,
                    waf_utils, args, project_path):
-=======
-def build_registry(ctx, git_binary, default_resolve_path, resolve_config_path,
-                   default_symlinks_path, resolver_configuration, semver,
-                   waf_utils, args):
->>>>>>> 1949fea5
     """ Builds a registry.
 
     :param ctx: A Waf Context instance.
