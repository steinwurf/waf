# waf projects
waf-*
waf3-*
.waf-*
.waf3-*
.lock-*
build
bundle_dependencies

# Emacs temp / auto save
\#*#
*.#*
*~

# Python
*.pyc
<<<<<<< HEAD
.cache
temp
=======
*.cache
.tox
>>>>>>> 6ba8bc18

# Visual Studio ignore
*.bat
*.sln
*.suo
*.user
*.ncb
*.sdf
*.opensdf
*.log
VSProjects
*.pyproj<|MERGE_RESOLUTION|>--- conflicted
+++ resolved
@@ -14,13 +14,8 @@
 
 # Python
 *.pyc
-<<<<<<< HEAD
 .cache
 temp
-=======
-*.cache
-.tox
->>>>>>> 6ba8bc18
 
 # Visual Studio ignore
 *.bat
