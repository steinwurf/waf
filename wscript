--- conflicted
+++ resolved
@@ -126,17 +126,11 @@
 
 def build(bld):
 
-<<<<<<< HEAD
     tools_dir = \
     [
-        os.path.join(bld.dependency_path('shutilwhich'), 'shutilwhich'),
         os.path.join(bld.dependency_path('python-semver'), 'semver.py'),
         'src/wurf'
     ]
-=======
-    tools_dir = [os.path.join(bld.dependency_path('python-semver'), 'semver.py'),
-                 'src/wurf']
->>>>>>> 084a2bea
 
     # waf-light will look for the wscript in the folder where the process
     # is started, so we must run this command in the folder where we
@@ -158,15 +152,14 @@
 
 def _pytest(bld):
 
-    python_path = [bld.dependency_path('pytest'),
-                   bld.dependency_path('py'),
-                   bld.dependency_path('mock'),
-<<<<<<< HEAD
-                   bld.dependency_path('shutilwhich'),
-=======
->>>>>>> 084a2bea
-                   bld.dependency_path('python-semver'),
-                   os.path.join(os.getcwd(),'src')]
+    python_path = \
+    [
+        bld.dependency_path('pytest'),
+        bld.dependency_path('py'),
+        bld.dependency_path('mock'),
+        bld.dependency_path('python-semver'),
+        os.path.join(os.getcwd(), 'src')
+    ]
 
     bld_env = bld.env.derive()
     bld_env.env = dict(os.environ)
@@ -202,15 +195,13 @@
     if not bld.env.TOX:
         bld.fatal("tox not found - re-run configure.")
 
-    python_path = [bld.dependency_path('python-semver'),
-                   os.path.join(os.getcwd(),'src')]
+    semver_path = bld.dependency_path('python-semver')
+    wurf_path = os.path.join(os.getcwd(), 'src')
+    python_path = [semver_path, wurf_path]
 
     bld_env = bld.env.derive()
     bld_env.env = dict(os.environ)
 
-    semver_path = bld.dependency_path('python-semver')
-    wurf_path = os.path.join(os.getcwd(), 'src')
-
     separator = ';' if sys.platform == 'win32' else ':'
     bld_env.env.update({'PYTHONPATH': separator.join(python_path)})
 
