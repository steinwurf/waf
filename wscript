--- conflicted
+++ resolved
@@ -67,10 +67,7 @@
         checkout='1.0.1',
         sources=['github.com/testing-cabal/mock.git'])
 
-<<<<<<< HEAD
-
-=======
->>>>>>> 6be14750
+
 def options(opt):
 
     opt.add_option('--skip_tests', default=False,
@@ -171,12 +168,6 @@
     python_path = [bld.dependency_path('pytest'),
                    bld.dependency_path('py'),
                    bld.dependency_path('mock'),
-<<<<<<< HEAD
-=======
-                   #bld.dependency_path('pbr'),
-                   #bld.dependency_path('funcsigs'),
-                   #bld.dependency_path('six'),
->>>>>>> 6be14750
                    bld.dependency_path('shutilwhich'),
                    bld.dependency_path('python-semver'),
                    os.path.join(os.getcwd(),'src')]
