--- conflicted
+++ resolved
@@ -17,13 +17,9 @@
         optional=False,
         resolver='git',
         method='checkout',
-<<<<<<< HEAD
-        checkout='waf-1.9.8',
-=======
         # The next release after waf 1.9.8 should contain the fix for the
         # Windows build issue: https://github.com/waf-project/waf/pull/1915
         checkout='e596b529d8',
->>>>>>> d481abac
         sources=['github.com/waf-project/waf.git'])
 
     ctx.add_dependency(
