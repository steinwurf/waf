#! /usr/bin/env python
# encoding: utf-8

import os
import sys
import shutil

import waflib

top = '.'

def resolve(ctx):

    ctx.add_dependency(
        name='waf',
        recurse=False,
        optional=False,
        resolver='git',
        method='checkout',
        # The next release after waf 1.9.8 should contain the fix for the
        # Windows build issue: https://github.com/waf-project/waf/pull/1915
        checkout='e596b529d8',
        sources=['github.com/waf-project/waf.git'])

    ctx.add_dependency(
        name='python-semver',
        recurse=False,
        optional=False,
        resolver='git',
        method='checkout',
        checkout='2.4.1',
        sources=['github.com/k-bx/python-semver.git'])

    # Testing dependencies

    ctx.add_dependency(
        name='pytest',
        recurse=False,
        optional=False,
        resolver='git',
        method='checkout',
        checkout='3.0.6',
        sources=['github.com/pytest-dev/pytest.git'])

    ctx.add_dependency(
        name='py',
        recurse=False,
        optional=False,
        resolver='git',
        method='checkout',
        checkout='1.4.32',
        sources=['github.com/pytest-dev/py.git'])

    ctx.add_dependency(
        name='mock',
        recurse=False,
        optional=False,
        resolver='git',
        method='checkout',
        checkout='1.0.1',
        sources=['github.com/testing-cabal/mock.git'])


def options(opt):

    opt.add_option(
        '--run_tests', default=False, action='store_true',
        help='Run all unit tests')

    opt.add_option(
        '--pytest_basetemp', default='pytest',
        help='Set the basetemp folder where pytest executes the tests')

    opt.add_option(
        '--skip_network_tests', default=False, action='store_true',
        help='Skip the unit tests that use network resources')

    opt.add_option(
        '--use_tox', default=False, action='store_true',
        help='Run unit tests using tox')


def configure(conf):

    # Ensure that the waf-light program is available in the in the
    # waf folder. This is used to build the waf binary.
    conf.find_program('waf-light', exts='',
        path_list=[conf.dependency_path('waf')])

    # Make sure we tox used for running unit tests
    conf.find_program('tox', mandatory=False)


def build_waf_binary(tsk):
    """
    Task for building the waf binary.
    """

    # Get the working directory
    # Waf checks whether a path is a waflib.Node or string by checking
    # isinstance(str) but in python3 most string are unicode, which makes the
    # test fail.
    wd = str(getattr(tsk, 'cwd', None))

    # Tools dir
    tools_dir = getattr(tsk.generator, 'tools_dir', None)
    tools_dir = [os.path.abspath(os.path.expanduser(d)) for d in tools_dir]

    # Run with ./waf --zones wurf to see the print
    waflib.Logs.debug("wurf: tools_dir={}".format(tools_dir))

    # Get the absolute path to all the tools (passed as input to the task)
    tool_paths = [t.abspath() for t in tsk.inputs] + tools_dir
    tool_paths = ','.join(tool_paths)

    # The prelude option
    prelude = '\timport waflib.extras.wurf.waf_entry_point'

    # Build the command to execute
    command = 'python waf-light configure build --make-waf --prelude="{}" '\
              '--tools={}'.format(prelude, tool_paths)

    # Get the waf BuildContext
    bld = tsk.generator.bld
    bld.cmd_and_log(command, cwd=wd, quiet=waflib.Context.BOTH)

    # Copy the waf binary to the build folder
    waf_src = bld.root.find_resource(os.path.join(wd, 'waf'))
    waf_dest = bld.bldnode.make_node('waf')
    waf_dest.write(waf_src.read('rb'), 'wb')


def build(bld):

    tools_dir = \
    [
        os.path.join(bld.dependency_path('python-semver'), 'semver.py'),
        'src/wurf'
    ]

    # waf-light will look for the wscript in the folder where the process
    # is started, so we must run this command in the folder where we
    # resolved the waf dependency.
    bld(rule=build_waf_binary,
        cwd=bld.dependency_path('waf'),
        tools_dir=tools_dir,
        always=True)

    bld.add_group()

    if bld.options.run_tests:

        if bld.options.use_tox:
            _tox(bld=bld)
        else:
            _pytest(bld=bld)


def _pytest(bld):

    python_path = \
    [
        bld.dependency_path('pytest'),
        bld.dependency_path('py'),
        bld.dependency_path('mock'),
        bld.dependency_path('python-semver'),
        os.path.join(os.getcwd(), 'src')
    ]

    bld_env = bld.env.derive()
    bld_env.env = dict(os.environ)

    separator = ';' if sys.platform == 'win32' else ':'
    bld_env.env.update({'PYTHONPATH': separator.join(python_path)})

    # Make python not write any .pyc files. These may linger around
    # in the file system and make some tests pass although their .py
    # counter-part has been e.g. deleted
    test_command = 'python -B -m pytest test'

    # We override the pytest temp folder with the basetemp option,
    # so the test folders will be available at the specified location
    # on all platforms. The default location is the "pytest" local folder.
<<<<<<< HEAD
    #
    # Note that pytest will purge this folder before running the tests.
    # @todo This is currently broken on win32,
    basetemp = os.path.abspath(os.path.expanduser(bld.options.pytest_basetemp))


    test_command += ' --basetemp {}'.format(basetemp)
=======
    basetemp = os.path.abspath(os.path.expanduser(bld.options.pytest_basetemp))
    test_command += ' --basetemp {}'.format(basetemp)

    # We need to manually remove the previously created basetemp folder,
    # because pytest uses os.listdir in the removal process, and that fails
    # if there are any broken symlinks in that folder.
    # Note that shutil.rmtree fails with the same error, so we use os.walk
    # to traverse the directory tree from the bottom up as recommended here:
    # http://stackoverflow.com/a/2656408
    if os.path.exists(basetemp):

        def rmtree(top):
            import stat
            for root, dirs, files in os.walk(top, topdown=False):
                for name in files:
                    filename = os.path.join(root, name)
                    if not os.path.islink(filename):
                        os.chmod(filename, stat.S_IWUSR)
                    os.remove(filename)
                for name in dirs:
                    dir = os.path.join(root, name)
                    if os.path.islink(dir):
                        os.unlink(dir)
                    else:
                        os.rmdir(dir)
            os.rmdir(top)

        rmtree(basetemp)
>>>>>>> e2eed62a

    # Conditionally disable the tests that have the "networktest" marker
    if bld.options.skip_network_tests:
        test_command += ' -m "not networktest"'

    bld(rule=test_command,
        cwd=bld.path,
        env=bld_env,
        always=True)


def _tox(bld):

    # Invoke tox to run all the pure Python unit tests. Tox creates
    # virtualenvs for different setups and runs unit tests in them. See the
    # tox.ini to see the configuration used and see
    # https://tox.readthedocs.org/ for more information about tox.
    #
    # We run tox at the end since we will use the freshly built waf binary
    # in some of the tests.
    #
    if not bld.env.TOX:
        bld.fatal("tox not found - re-run configure.")

    semver_path = bld.dependency_path('python-semver')
    wurf_path = os.path.join(os.getcwd(), 'src')
    python_path = [semver_path, wurf_path]

    bld_env = bld.env.derive()
    bld_env.env = dict(os.environ)

    separator = ';' if sys.platform == 'win32' else ':'
    bld_env.env.update({'PYTHONPATH': separator.join(python_path)})

    bld(rule='tox', env=bld_env, always=True)<|MERGE_RESOLUTION|>--- conflicted
+++ resolved
@@ -181,15 +181,7 @@
     # We override the pytest temp folder with the basetemp option,
     # so the test folders will be available at the specified location
     # on all platforms. The default location is the "pytest" local folder.
-<<<<<<< HEAD
-    #
-    # Note that pytest will purge this folder before running the tests.
-    # @todo This is currently broken on win32,
-    basetemp = os.path.abspath(os.path.expanduser(bld.options.pytest_basetemp))
-
-
-    test_command += ' --basetemp {}'.format(basetemp)
-=======
+
     basetemp = os.path.abspath(os.path.expanduser(bld.options.pytest_basetemp))
     test_command += ' --basetemp {}'.format(basetemp)
 
@@ -218,7 +210,6 @@
             os.rmdir(top)
 
         rmtree(basetemp)
->>>>>>> e2eed62a
 
     # Conditionally disable the tests that have the "networktest" marker
     if bld.options.skip_network_tests:
